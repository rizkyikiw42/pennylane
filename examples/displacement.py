--- conflicted
+++ resolved
@@ -4,38 +4,22 @@
 gate to shift the x-quadrature of a Gaussian state to a value of 0.5.
 """
 
-<<<<<<< HEAD
-import openqml as qm
-import numpy as np
-from openqml import numpy as onp
-from openqml.optimize import GradientDescentOptimizer
-=======
 import pennylane as qml
 from pennylane import numpy as np
 from pennylane.optimize import GradientDescentOptimizer
->>>>>>> c72d7161
 
 dev = qml.device('default.gaussian', wires=1)
 
-
-<<<<<<< HEAD
-@qm.qnode(dev)
-=======
-@qml.qfunc(dev)
->>>>>>> c72d7161
+@qml.qnode(dev)
 def circuit(variables):
 
     qml.Displacement(variables[0], variables[1], [0])
 
-<<<<<<< HEAD
-    return qm.expval.X(0)
-=======
-    return qml.expectation.X(0)
->>>>>>> c72d7161
+    return qml.expval.X(0)
 
 
 def objective(variables):
-    return onp.abs(circuit(variables) - 0.5)**2
+    return np.abs(circuit(variables) - 0.5)**2
 
 
 o = GradientDescentOptimizer(0.1)
